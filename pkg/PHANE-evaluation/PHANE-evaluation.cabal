Cabal-Version: 3.8
Name:          PHANE-evaluation
Version:       0.1.0
Build-Type:    Simple
Tested-With:
  GHC == 9.8.1
  GHC == 9.6.3
  GHC == 9.4.7
  GHC == 9.2.8

Author:        Alex Washburn <github@recursion.ninja>
Copyright:     © 2022 Ward Wheeler and The American Museum of Natural History
License:       BSD-3-Clause
License-File:  LICENSE

Maintainer:    Ward Wheeler <wheeler@amnh.org>
Homepage:      https://github.com/AMNH/PHANE/blob/main/doc/ReadMe/Measure-Units.md
Bug-Reports:   https://github.com/AMNH/PHANE/issues

Synopsis:      Monad transformer for managing the stateful evaluation of PhyG scripts.
Description:
  This monad transformer provides a concrete, efficient implementation for many
  useful monad typeclasses required to manage the effects of the evaluating PhyG
  scripts. PhyG script evaluation is inherently stateful, requiring management of
  random seeds, logs, IO, global state variables, and error short-ciruiting.

Source-Repository head
  Type:        git
  Location:    git://github.com/AMNH/PHANE.git
  Subdir:      pkg/PHANE-evaluation

Flag Forego-Sanity
  Description: Compile with full optimizations
  Default:     False
  Manual:      True

Flag Optimize
  Description: Compile with full optimizations
  Default:     False
  Manual:      True


Common ghc-flags

  Ghc-Options:
    -fdiagnostics-color=always
    -fhide-source-paths
    -j

  Ghc-Prof-Options:
    -fprof-auto
    -fprof-cafs
    -optc
--    -rdynamic

  If !flag(Optimize)
    Ghc-Options:
      -O0
  Else
    Ghc-Options:
      -O2
      -rtsopts
      -threaded

      -- Optimization flags
      -fexcess-precision
      -fexpose-all-unfoldings
      -flate-specialise
      -fmax-simplifier-iterations=16
      -foptimal-applicative-do
      -fspec-constr-count=8
      -fspec-constr-keen
      -fspecialize-aggressively
      -fstatic-argument-transformation

  If !flag(Forego-Sanity)
    Ghc-Options:
      -- Sanity check warnings
      --   1. Include all warnings by default
      -Weverything
      --   2. Exclude the undesirable warnings
      -Wno-all-missed-specialisations
      -Wno-implicit-prelude
      -Wno-inferred-safe-imports
      -Wno-missing-import-lists
      -Wno-missing-safe-haskell-mode
      -Wno-monomorphism-restriction
      -Wno-redundant-bang-patterns
      -Wno-type-defaults
      -Wno-unsafe

  If !flag(Forego-Sanity) && impl(ghc >=9.2)
    Ghc-Options:
      -Wno-missing-kind-signatures

  If !flag(Forego-Sanity) && impl(ghc >=9.4)
    Ghc-Options:
      -Wno-redundant-strictness-flags


Common language-specs

  Default-Extensions:
    DerivingStrategies
    ImportQualifiedPost
    LambdaCase
    NoGeneralizedNewtypeDeriving
    UnicodeSyntax

  Default-Language:
    GHC2021


Executable test-harness

  Import:
    ghc-flags,
    language-specs

  Main-Is:
    tester.hs

  Build-Depends:
    PHANE-evaluation,
    base >= 4.11 && < 5.0,
    MonadRandom >= 0.6 && < 1.0,

  GHC-Options:
    -threaded

  Hs-Source-Dirs:
    app


Library

  Import:
    ghc-flags,
    language-specs

  Build-Depends:
    base >= 4.11 && < 5.0,
    bimap >= 0.3 && < 1.0,
    containers >= 0.6.0 && < 1.0,
    deepseq >= 1.4 && < 2.0,
    directory >= 1.3.8 && < 2.0,
    exceptions,
    fast-logger >= 3.2 && < 4.0,
    filepath >= 1.4.100 && < 2.0,
    MonadRandom >= 0.6 && < 1.0,
    mtl >= 2.2.2 && < 3.0,
    parallel >= 3.2 && < 4.0,
    primitive >= 0.8 && < 1.0,
    QuickCheck >= 2.14 && < 3.0,
    quickcheck-instances >= 0.3.22 && < 1.0,
    random >= 1.2 && < 2.0,
    text >= 2.1 && < 3.0,
    text-builder-linear >= 0.1.2 && < 1.0,
    time >= 1.12 && < 2.0,
    unliftio >= 0.2 && < 1.0,
    unliftio-core >= 0.2 && < 1.0,

  Exposed-Modules:
    Control.Evaluation
<<<<<<< HEAD
    Control.Evaluation.Logging.Class
    Control.Evaluation.Logging.Message
    Control.Evaluation.Verbosity
=======
    Control.Evaluation.Result
>>>>>>> 0d785626
    Control.Monad.Logger
    System.ErrorPhase

  Other-Modules:
    Control.Evaluation.Logging.Configuration

  Hs-Source-Dirs:
    src

--  Other-Modules:
--    Control.Evaluation.Result


Test-Suite test-cases

  Import:
    ghc-flags,
    language-specs

  Build-Depends:
    PHANE-evaluation,
    base >= 4.11 && < 5.0,
    deepseq >= 1.4 && < 2.0,
--    mtl >= 2.2.2 && < 3.0,
    QuickCheck >= 2.14 && < 3.0,
--    semigroupoids >= 5.3 && < 5.4,
--    transformers >= 0.5.6 && < 1.0,
    tasty >= 1.2 && < 2.0,
    tasty-quickcheck >= 0.9 && < 1.0,
    tasty-rerun >= 1.1.14 && < 2.0,

  Ghc-Options:
    -threaded

  Hs-Source-Dirs:
    test

  Main-Is:
    TestSuite.hs

  Other-Modules:
    Control.Evaluation.Test
    System.ErrorPhase.Test

  Type:
    exitcode-stdio-1.0<|MERGE_RESOLUTION|>--- conflicted
+++ resolved
@@ -162,13 +162,10 @@
 
   Exposed-Modules:
     Control.Evaluation
-<<<<<<< HEAD
     Control.Evaluation.Logging.Class
     Control.Evaluation.Logging.Message
     Control.Evaluation.Verbosity
-=======
     Control.Evaluation.Result
->>>>>>> 0d785626
     Control.Monad.Logger
     System.ErrorPhase
 
