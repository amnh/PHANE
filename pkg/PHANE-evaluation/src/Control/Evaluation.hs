--- conflicted
+++ resolved
@@ -77,11 +77,6 @@
 import System.Log.FastLogger hiding (check)
 import System.Random.Stateful
 import Test.QuickCheck.Arbitrary (Arbitrary (..), CoArbitrary (..), coarbitraryEnum)
-<<<<<<< HEAD
--- import Test.QuickCheck.Function (Fun, Function (..), applyFun)
-=======
-import Test.QuickCheck.Function (Fun, Function (..), applyFun)
->>>>>>> 271a86e1
 import Test.QuickCheck.Gen (Gen (..), variant)
 
 
@@ -241,7 +236,7 @@
 
 
 data LoggerFeed = LoggerFeed
-    { feedlevel ∷ Verbosity
+    { feedLevel ∷ Verbosity
     , feedLogger ∷ LoggerSet
     }
 
@@ -291,30 +286,6 @@
 
 
     (*>) = propagate
-
-
-instance (Arbitrary a) ⇒ Arbitrary (Evaluation env a) where
-    arbitrary = do
-        fun ← (arbitrary ∷ Gen (ImplicitEnvironment env → EvaluationResult a))
-        pure . Evaluation . ReaderT $ pure . fun
-
-
-instance (CoArbitrary env) ⇒ CoArbitrary (ImplicitEnvironment env) where
-    coarbitrary store =
-        let x = implicitBucketNum store
-            y = implicitLogConfig store
-            z = explicitReader store
-        in  coarbitrary z . coarbitrary y . variant x
-
-
-instance CoArbitrary LogConfig where
-    coarbitrary =
-        let err = configSTDERR store
-            out = configSTDOUT store
-            log = configStream store
-            f ∷ LoggerFeed → Gen a → Gen a
-            f x = indefined -- coarbitraryEnum (feedlevel x)
-        in  f log . f out . f err
 
 
 instance (Arbitrary a, CoArbitrary env) ⇒ Arbitrary (Evaluation env a) where
@@ -490,11 +461,15 @@
                 , explicitReader = environ
                 }
 
+    executeEvaluation implicit eval
+
+
+{-
     result ← executeEvaluation implicit eval
-    --    let cleanup = rmLoggerSet . feedLogger
-    --    liftIO $ cleanup x *> cleanup y *> maybe (pure ()) cleanup z
+    let cleanup = rmLoggerSet . feedLogger
+    liftIO $ cleanup x *> cleanup y *> maybe (pure ()) cleanup z
     pure result
-
+-}
 
 {- |
 Create configuration for logging output stream to initialize an 'Evaluation'.
