{-# LANGUAGE BangPatterns #-}
{-# LANGUAGE ImportQualifiedPost #-}
{-# LANGUAGE LambdaCase #-}
{-# LANGUAGE ScopedTypeVariables #-}

{- |
Description :  Module with useful functions
Copyright   :  (c) 2021 Ward C. Wheeler, Division of Invertebrate Zoology, AMNH. All rights reserved.
License     :

Redistribution and use in source and binary forms, with or without
modification, are permitted provided that the following conditions are met:

1. Redistributions of source code must retain the above copyright notice, this
   list of conditions and the following disclaimer.
2. Redistributions in binary form must reproduce the above copyright notice,
   this list of conditions and the following disclaimer in the documentation
   and/or other materials provided with the distribution.

THIS SOFTWARE IS PROVIDED BY THE COPYRIGHT HOLDERS AND CONTRIBUTORS "AS IS" AND
ANY EXPRESS OR IMPLIED WARRANTIES, INCLUDING, BUT NOT LIMITED TO, THE IMPLIED
WARRANTIES OF MERCHANTABILITY AND FITNESS FOR A PARTICULAR PURPOSE ARE
DISCLAIMED. IN NO EVENT SHALL THE COPYRIGHT OWNER OR CONTRIBUTORS BE LIABLE FOR
ANY DIRECT, INDIRECT, INCIDENTAL, SPECIAL, EXEMPLARY, OR CONSEQUENTIAL DAMAGES
(INCLUDING, BUT NOT LIMITED TO, PROCUREMENT OF SUBSTITUTE GOODS OR SERVICES;
LOSS OF USE, DATA, OR PROFITS; OR BUSINESS INTERRUPTION) HOWEVER CAUSED AND
ON ANY THEORY OF LIABILITY, WHETHER IN CONTRACT, STRICT LIABILITY, OR TORT
(INCLUDING NEGLIGENCE OR OTHERWISE) ARISING IN ANY WAY OUT OF THE USE OF THIS
SOFTWARE, EVEN IF ADVISED OF THE POSSIBILITY OF SUCH DAMAGE.

The views and conclusions contained in the software and documentation are those
of the authors and should not be interpreted as representing official policies,
either expressed or implied, of the FreeBSD Project.

Maintainer  :  Ward Wheeler <wheeler@amnh.org>
Stability   :  unstable
-}
module GeneralUtilities (
    module GeneralUtilities,
) where

import Control.DeepSeq
import Control.Monad
import Data.Array
import Data.Array.IO
import Data.BitVector.LittleEndian qualified as BV
import Data.Bits
import Data.Char
import Data.Foldable
import Data.List (partition, sortOn)
import Data.List qualified as L
import Data.Ord (Down (..))
import Data.Text qualified as T
import Data.Text.Lazy qualified as TL
import Data.Time
import Data.Time.Clock.POSIX
import Data.Vector qualified as V
import Data.Word
<<<<<<< HEAD
-- imports for traceNoLFIO
import Debug.Trace
=======
>>>>>>> 0b3c4d2f
import Foreign.C.String
import Numeric
import System.IO.Unsafe
import System.Random
import Text.Read


{- | traceNOLF is trace modified from Debug/Trace to not have
a line feed (\n) after message
-}
traceNoLF ∷ String → a → a
traceNoLF string expr = unsafePerformIO $ do
    traceNoLFIO string
    pure expr

{- | traceNOLFIO is traceIO modified from Debug/Trace to not have
a line feed (\n) after message
-}
traceNoLFIO ∷ String → IO ()
traceNoLFIO msg =
    withCString "%s" $ \cfmt → do
        -- NB: debugBelch can't deal with null bytes, so filter them
        -- out so we don't accidentally truncate the message.  See #9395
        let (nulls, msg') = partition (== '\0') msg
        withCString msg' $ \cmsg →
            debugBelch cfmt cmsg
        unless (null nulls)
            . withCString "WARNING: previous trace message had null bytes"
            $ \cmsg →
                debugBelch cfmt cmsg


-- don't use debugBelch() directly, because we cannot call varargs functions
-- using the FFI.
foreign import ccall unsafe "HsBase.h debugBelch2"
    debugBelch ∷ CString → CString → IO ()


-- | functions for triples, quadruples
fst3 ∷ (a, b, c) → a
fst3 (d, _, _) = d


snd3 ∷ (a, b, c) → b
snd3 (_, e, _) = e


thd3 ∷ (a, b, c) → c
thd3 (_, _, e) = e


fst4 ∷ (a, b, c, d) → a
fst4 (e, _, _, _) = e


snd4 ∷ (a, b, c, d) → b
snd4 (_, e, _, _) = e


thd4 ∷ (a, b, c, d) → c
thd4 (_, _, e, _) = e


fth4 ∷ (a, b, c, d) → d
fth4 (_, _, _, f) = f


fst5 ∷ (a, b, c, d, e) → a
fst5 (e, _, _, _, _) = e


snd5 ∷ (a, b, c, d, e) → b
snd5 (_, e, _, _, _) = e


thd5 ∷ (a, b, c, d, e) → c
thd5 (_, _, e, _, _) = e


fth5 ∷ (a, b, c, d, e) → d
fth5 (_, _, _, e, _) = e


fft5 ∷ (a, b, c, d, e) → e
fft5 (_, _, _, _, e) = e


fst6 ∷ (a, b, c, d, e, f) → a
fst6 (e, _, _, _, _, _) = e


snd6 ∷ (a, b, c, d, e, f) → b
snd6 (_, e, _, _, _, _) = e


thd6 ∷ (a, b, c, d, e, f) → c
thd6 (_, _, e, _, _, _) = e


fth6 ∷ (a, b, c, d, e, f) → d
fth6 (_, _, _, e, _, _) = e


fft6 ∷ (a, b, c, d, e, f) → e
fft6 (_, _, _, _, e, _) = e


six6 ∷ (a, b, c, d, e, f) → f
six6 (_, _, _, _, _, e) = e


-- from https://gist.github.com/thealmarty/643c0509dc6e7e4ad6bcd05e7dbb0e44

{- | The 'zipWith8' function takes a function which combines eight
elements, as well as eight lists and returns a list of their point-wise
combination, analogous to 'zipWith'.
-}
zipWith8
    ∷ (a → b → c → d → e → f → g → h → i)
    → [a]
    → [b]
    → [c]
    → [d]
    → [e]
    → [f]
    → [g]
    → [h]
    → [i]
zipWith8 z (a : as) (b : bs) (c : cs) (d : ds) (e : es) (f : fs) (g : gs) (h : hs) =
    z a b c d e f g h : zipWith8 z as bs cs ds es fs gs hs
zipWith8 _ _ _ _ _ _ _ _ _ = []


{- | The 'zip8' function takes eight lists and returns a list of
eight-tuples, analogous to 'zip'.
-}
zip8
    ∷ [a]
    → [b]
    → [c]
    → [d]
    → [e]
    → [f]
    → [g]
    → [h]
    → [(a, b, c, d, e, f, g, h)]
zip8 = zipWith8 (,,,,,,,)


{- | The 'zipWith9' function takes a function which combines nine
elements, as well as eight lists and returns a list of their point-wise
combination, analogous to 'zipWith'.
-}
zipWith9
    ∷ (a → b → c → d → e → f → g → h → i → j)
    → [a]
    → [b]
    → [c]
    → [d]
    → [e]
    → [f]
    → [g]
    → [h]
    → [i]
    → [j]
zipWith9 z (a : as) (b : bs) (c : cs) (d : ds) (e : es) (f : fs) (g : gs) (h : hs) (i : is) =
    z a b c d e f g h i : zipWith9 z as bs cs ds es fs gs hs is
zipWith9 _ _ _ _ _ _ _ _ _ _ = []


{- | The 'zip9' function takes nine lists and returns a list of
nine-tuples, analogous to 'zip'.
-}
zip9
    ∷ [a]
    → [b]
    → [c]
    → [d]
    → [e]
    → [f]
    → [g]
    → [h]
    → [i]
    → [(a, b, c, d, e, f, g, h, i)]
zip9 = zipWith9 (,,,,,,,,)


-- | showBits cponverts Value to bits as Srting
showBits ∷ Word64 → String
showBits inVal = showIntAtBase 2 intToDigit inVal ""


-- | showBitsV shoiw vector of bits
showBitsV ∷ V.Vector Word64 → String
showBitsV = foldMap (<> " ") . V.toList . fmap showBits


{- | doubleAsInt takes floor and ceil of Double and retuns Maybe Int
nothing if not, Just Int if it is
-}
doubleAsInt ∷ Double → Maybe Int
doubleAsInt inDouble =
    if ceiling inDouble /= floor inDouble
        then Nothing
        else Just (floor inDouble ∷ Int)


-- | doubleIsInt returns True if Double is an integer
doubleIsInt ∷ Double → Bool
doubleIsInt inDouble = ceiling inDouble == floor inDouble


-- | doubleIsInt1 returns True if Double is = Integer 1
doubleIsInt1 ∷ Double → Bool
doubleIsInt1 inDouble =
    ceiling inDouble == 1 && floor inDouble == 1


{- | editDistance is a naive edit distance between two lists
takes two  lists and returns edit distance
-}

--- from  https://wiki.haskell.org/Edit_distance
editDistance ∷ (Eq a) ⇒ [a] → [a] → Int
editDistance xs ys = table ! (m, n)
    where
        (m, n) = (length xs, length ys)
        x = array (1, m) (zip [1 ..] xs)
        y = array (1, n) (zip [1 ..] ys)

        table ∷ Array (Int, Int) Int
        table = array bnds [(ij, dist ij) | ij ← range bnds]
        bnds = ((0, 0), (m, n))

        dist (0, j) = j
        dist (i, 0) = i
        dist (i, j) =
            minimum
                [ table ! (i - 1, j) + 1
                , table ! (i, j - 1) + 1
                , if x ! i == y ! j then table ! (i - 1, j - 1) else 1 + table ! (i - 1, j - 1)
                ]


-- | checkCommandArgs takes comamnd and args and verifies that they are in list
checkCommandArgs ∷ String → [String] → [String] → Bool
checkCommandArgs commandString commandList permittedList =
    null commandList
        || ( let firstCommand = head commandList
                 foundCommand = firstCommand `elem` permittedList
             in  if foundCommand
                    then checkCommandArgs commandString (tail commandList) permittedList
                    else
                        let errorMatch = snd $ getBestMatch (maxBound ∷ Int, "no suggestion") permittedList firstCommand
                        in  errorWithoutStackTrace $
                                fold
                                    [ "\nError: Unrecognized '"
                                    , commandString
                                    , "' option. By '"
                                    , firstCommand
                                    , "' did you mean '"
                                    , errorMatch
                                    , "'?\n"
                                    ]
           )


{- | getBestMatch compares input to allowable commands and checks if in list and if not outputs
closest match
call with (maxBound :: Int ,"no suggestion") commandList inString
-}
getBestMatch ∷ (Int, String) → [String] → String → (Int, String)
getBestMatch curBest@(minDist, _) allowedStrings inString =
    if null allowedStrings
        then curBest
        else
            let candidate = head allowedStrings
                candidateEditCost = editDistance candidate inString
            in  if candidateEditCost == 0
                    then (0, candidate)
                    else
                        if candidateEditCost < minDist
                            then getBestMatch (candidateEditCost, candidate) (tail allowedStrings) inString
                            else getBestMatch curBest (tail allowedStrings) inString


-- | getCommandErrorString takes list of non zero edits to allowed commands and reurns meaningful error string
getCommandErrorString ∷ [(Int, String, String)] → String
getCommandErrorString noMatchList =
    if null noMatchList
        then ""
        else
            let (_, firstCommand, firstMatch) = head noMatchList
                firstError = "\tBy \'" <> firstCommand <> "\' did you mean \'" <> firstMatch <> "\'?\n"
            in  firstError <> getCommandErrorString (tail noMatchList)


{- | isSequentialSubsequence takes two lists and determines if the first List is
a subsequence of the second but the elements must be sequencetial unlike
isSubsequenceOf in Data.List
Uses Text.filter to see if there is a match
isSequentialSubsequence :: (Eq a) => [a] -> [a] -> Bool
-}
isSequentialSubsequence ∷ String → String → Bool
isSequentialSubsequence firstL secondL
    | null firstL = False
    | length firstL > length secondL = False
    | otherwise =
        let foundNumber = T.count (T.pack firstL) (T.pack secondL)
        in  foundNumber /= 0


{-# NOINLINE shuffleIO #-}


{- | shuffle Randomly shuffles a list
  /O(N)/
from https://wiki.haskell.org/Random_shuffle
-}
shuffleIO ∷ [a] → IO [a]
shuffleIO xs = do
    ar ← newArrayLocal n xs
    forM [1 .. n] $ \i → do
        j ← randomRIO (i, n)
        vi ← readArray ar i
        vj ← readArray ar j
        writeArray ar j vi
        pure vj
    where
        n = length xs
        newArrayLocal ∷ Int → [a] → IO (IOArray Int a)
        newArrayLocal nL = newListArray (1, nL)


{-# NOINLINE shuffleInt #-}


{- | shuffleInt takes a seed, number of replicates and a list of Ints and
repeately shuffles the order
-}
shuffleInt ∷ Int → Int → [Int] → [[Int]]
shuffleInt seed numReplicates inIntList
    | null inIntList = []
    | numReplicates < 1 = []
    | otherwise =
        let randList = take (length inIntList) $ randomIntList seed
            pairList = sortOn fst $ zip randList inIntList
            newList = snd <$> pairList
        in  newList : shuffleInt (seed + 1) (numReplicates - 1) inIntList


{-# NOINLINE randomList #-}


{- | randomList generates an infinite random list from a seed--no IO or ST monad
but needs a good seed--perhaps system tiem
can cast to to other types like :: [Int]
-}
randomList ∷ Int → [Double]
randomList seed = randoms (mkStdGen seed) ∷ [Double]


{-# NOINLINE randomIntList #-}


-- | randomIntList generates an infinite random list of Ints
randomIntList ∷ Int → [Int]
randomIntList seed = randoms (mkStdGen seed) ∷ [Int]


{-# NOINLINE permuteList #-}


-- | permuteList ranomzes list order with seed
permuteList ∷ Int → [a] → [a]
permuteList rSeed inList
    | null inList = []
    | length inList == 1 = inList
    | otherwise = fmap fst . sortOn snd . zip inList $ randomIntList rSeed


-- | takeRandom permutes a list and takes a number based on seed and number to take
takeRandom ∷ Int → Int → [a] → [a]
takeRandom rSeed number inList
    | null inList = []
    | number >= length inList = inList
    | otherwise = L.take number $ permuteList rSeed inList


-- | takeNth takes n elments (each nth) of a list of length m
takeNth ∷ Int → [a] → [a]
takeNth number inList
    | null inList = []
    | number == 0 = []
    | number == 1 = [head inList]
    | number >= length inList = inList
    | otherwise =
        let (value, _) = divMod (length inList) number
            indexList = [0 .. (length inList - 1)]
            (_, remList) =
                unzip $
                    zipWith divMod indexList (L.replicate (length inList) value)
            (outList, _) = unzip . filter ((== 1) . snd) $ zip inList remList
        in  take number outList


{-# NOINLINE getRandomElement #-}


{- | getRandomElement returns the nth random element uniformly
at random
-}
getRandomElement ∷ Int → [a] → a
getRandomElement rVal inList
    | null inList = error "Null list in getRandomElement"
    | length inList == 1 = head inList
    | otherwise =
        let idx = snd $ divMod (abs rVal) (length inList)
        in  inList !! idx


{- | chooseElementAtRandomPair like chooseElementAtRandomWithDistribution
with a list of element fraction pairs as opposed to two lists
gets randValList on input and returns tail to avoid long number of
access of list later
-}
chooseElementAtRandomPair ∷ Double → [(a, Double)] → a
chooseElementAtRandomPair randVal elemDistList
    | null elemDistList = error "Null lists input to chooseElementAtRandomPair"
    | otherwise = getElementIntervalPair randVal 0.0 elemDistList


-- | getElementIntervalPair recursively checks if teh double input is in the current interval if not recurses
getElementIntervalPair ∷ Double → Double → [(a, Double)] → a
getElementIntervalPair doubleVal minVal elemDistList
    | null elemDistList = error "Null list in getElementIntervalPair"
    | otherwise =
        let (fstElem, fstDouble) = head elemDistList
            maxVal = minVal + fstDouble
        in  -- in interval
            if (doubleVal >= minVal && doubleVal < maxVal)
                -- case where == 1.0
                || (length elemDistList == 1)
                then fstElem
                else -- not in interval
                    getElementIntervalPair doubleVal maxVal (tail elemDistList)


{-# NOINLINE chooseElementAtRandomWithDistribution #-}


{- | chooseElementAtRandomWithDistribution takes a seed, list of values,
and a list of Double frequencies as distrinbution returning
a single element at random based on the distribution
assumes ditribution values sum to 1
-}
chooseElementAtRandomWithDistribution ∷ (Show a) ⇒ Int → [a] → [Double] → a
chooseElementAtRandomWithDistribution rSeed elementList distributionList
    | length elementList /= length distributionList =
        error $
            unwords
                [ "chooseElementAtRandomWithDistribution: Unequal element and distribution lists:"
                , show (length elementList, elementList)
                , "versus"
                , show (length distributionList, distributionList)
                ]
    | null elementList = error "Null lists input to chooseElementAtRandomWithDistribution"
    | otherwise =
        -- generate uniform random Int
        let (randVal, _) = random (mkStdGen rSeed) ∷ (Double, StdGen)
        in  getElementInterval randVal 0.0 elementList distributionList


-- | getElementInterval recursively checks if teh double input is in the current interval if not recurses
getElementInterval ∷ Double → Double → [a] → [Double] → a
getElementInterval doubleVal minVal elementList = \case
    [] → error "Null list in call: getElementInterval _ _ _ []"
    x : xs → case elementList of
        [] → error "Null list in call: getElementInterval _ _ [] _"
        y : ys →
            let maxVal = minVal + x
            in  if doubleVal >= minVal && doubleVal < maxVal
                    then y
                    else getElementInterval doubleVal maxVal ys xs


{- | selectListCostPairs is general to list of (a, Double)
but here used for graph sorting and selecting)takes a pair of graph representation (such as String or fgl graph), and
a Double cost and returns the whole of number of 'best', 'unique' or  'random' cost
need an Eq function such as '==' for Strings or equal for fgl
assumes options are all lower case
options are pairs of String and number for number or graphs to keeep, if number is set to (-1) then all are kept
if the numToKeep to return graphs is lower than number of graphs, the "best" number are returned
except for random.
-}
selectListCostPairs ∷ ∀ a. (a → a → Bool) → [(a, Double)] → [String] → Int → Int → [(a, Double)]
selectListCostPairs compFun pairList optionList numToKeep seed =
    let compFunPair ∷ ∀ b c. (a, b) → (a, c) → Bool
        compFunPair x = compFun (fst x) . fst

        definePass ∷ ∀ e. String → ([e] → [e]) → [e] → [e]
        definePass token f
            | token `elem` optionList = f
            | otherwise = id

        pass1 ∷ ∀ d. [(a, d)] → [(a, d)]
        pass1 = definePass "unique" $ L.nubBy compFunPair

        pass2 ∷ ∀ d. (Ord d) ⇒ [(a, d)] → [(a, d)]
        pass2 = definePass "best" $ sortOn (Down . snd)

        pass3 ∷ ∀ d. [(a, d)] → [(a, d)]
        pass3 =
            definePass "random" $
                let randList = randomList seed
                in  fmap snd . sortOn fst . zip randList

        transform = take numToKeep . pass3 . pass2 . pass1
    in  transform pairList


-- | getSystemTimeSeconds gets teh syste time and returns IO Int
getSystemTimeSeconds ∷ IO Int
getSystemTimeSeconds = do
    systemTime ← getCurrentTime
    let timeD = (round $ utcTimeToPOSIXSeconds systemTime) ∷ Int
    pure timeD


{-# NOINLINE getSystemTimeNDT #-}


-- | getSystemTimeNDT gets the syste time and returns IO NominalDiffTime
getSystemTimeNDT ∷ IO NominalDiffTime
getSystemTimeNDT = do
    systemTime ← getCurrentTime
    let !timeD = utcTimeToPOSIXSeconds systemTime
    pure timeD


{-# NOINLINE getSystemTimeNDTUnsafe #-}


-- | getSystemTimeNDTUnsafe gets the system time and returns IO NominalDiffTime
getSystemTimeNDTUnsafe ∷ NominalDiffTime
getSystemTimeNDTUnsafe = unsafePerformIO getSystemTimeNDT


{-# NOINLINE getSystemTimeSecondsUnsafe #-}


{- | getSystemTimeSecondsUnsafe gets the system time and returns Int via unsafePerformIO
without the NOINLINE the function would probbaly be comverted to a
constant which would be "safe" and OK as a random seed or if only called once
-}
getSystemTimeSecondsUnsafe ∷ Int
getSystemTimeSecondsUnsafe = unsafePerformIO $ force <$> getSystemTimeSeconds


-- | stringToInt converts a String to an Int
stringToInt ∷ String → String → Int
stringToInt fileName inStr = case readMaybe inStr of
    Just v → v
    Nothing →
        errorWithoutStackTrace $
            "\n\n'Read' 'tcm' format error non-Integer value " <> inStr <> " in " <> fileName


-- | makeIndexPairs takes n and creates upper triangular matrix pairs (0,m)
makeIndexPairs ∷ Bool → Int → Int → Int → Int → [(Int, Int)]
makeIndexPairs doDiagValues numI numJ indexI indexJ
    | indexI == numI = []
    | indexJ == numJ = makeIndexPairs doDiagValues numI numJ (indexI + 1) 0
    | doDiagValues && indexI == indexJ = (indexI, indexJ) : makeIndexPairs doDiagValues numI numJ indexI (indexJ + 1)
    | indexI < indexJ = (indexI, indexJ) : makeIndexPairs doDiagValues numI numJ indexI (indexJ + 1)
    | otherwise = makeIndexPairs doDiagValues numI numJ indexI (indexJ + 1)


{- | stripString  removes leading and trailing spaces from String
akin to Text 'strip'
-}
stripString ∷ String → String
stripString =
    let trim = reverse . dropWhile (== ' ')
    in  trim . trim


{- | replaceVal replaces first value with second value e.g.  carriage return '\r' with line newlinme '\n'
call with [] accumulator
-}
replaceVal ∷ (Eq a) ⇒ a → a → [a] → [a] → [a]
replaceVal target replacement inList curList = case inList of
    [] → reverse curList
    x : xs →
        let newHead
                | x == target = replacement
                | otherwise = x
        in  replaceVal target replacement xs $ newHead : curList


-- | cartProd takes two lists and retuns cartesian product as list of pairs
cartProd ∷ [a] → [b] → [(a, b)]
cartProd xs ys = [(x, y) | x ← xs, y ← ys]


-- | cartProdPair takes a pair of lists and retuns cartesian product as list of pairs
cartProdPair ∷ ([a], [b]) → [(a, b)]
cartProdPair (xs, ys) = [(x, y) | x ← xs, y ← ys]


{- | isCompatible takes a bit vector and a list of bit vectors
and returns True if the fist bit vector is compatible will all in the list
-}
isBVCompatible ∷ BV.BitVector → [BV.BitVector] → Bool
isBVCompatible _ [] = True
isBVCompatible inBV (b : bs)
    | bvVal == inBV = isBVCompatible inBV bs
    | bvVal == b = isBVCompatible inBV bs
    | otherwise = False
    where
        bvVal = inBV .&. b


{- |
textMatchWildcards takes two Text's first may have wildcards and second without
return True if they match, False otherwise.

TODO: use the 'Glob' library
-}
textMatchWildcards ∷ TL.Text → TL.Text → Bool
textMatchWildcards straightText wildText
    | TL.null wildText && TL.null straightText = True
    | TL.null wildText = False
    | (TL.head wildText == '*') && (TL.length wildText == 1) = True
    | TL.null straightText = False
    | TL.head wildText == '*'
        && TL.length (TL.dropWhile (== '*') wildText) > 0
        && TL.null straightText =
        False
    | TL.head wildText == '?'
        || TL.head wildText == TL.head straightText =
        textMatchWildcards (TL.tail straightText) (TL.tail wildText)
    | TL.head wildText == '*' =
        textMatchWildcards (TL.tail straightText) wildText || textMatchWildcards straightText (TL.tail wildText)
    | otherwise = False


-- | elemWildards checks if a Text matches (without wildcards) at least one element of a List of Wildcard Text
elemWildcards ∷ TL.Text → [TL.Text] → Bool
elemWildcards _ [] = False
elemWildcards straightText (t : ts)
    | textMatchWildcards straightText t = True
    | otherwise = elemWildcards straightText ts


-- | notElemWildcards checks if a Text matches (without wildcards) no elements of a List of Wildcard Text
notElemWildcards ∷ TL.Text → [TL.Text] → Bool
notElemWildcards = (not .) . elemWildcards


{- | getListPairs takes a list and returns all unique pairs of elements
order is (first found in list, second found in list)
-}
getListPairs ∷ [a] → [(a, a)]
getListPairs = \case
    [] → []
    x : xs → zip (replicate (length xs) x) xs <> getListPairs xs<|MERGE_RESOLUTION|>--- conflicted
+++ resolved
@@ -56,11 +56,7 @@
 import Data.Time.Clock.POSIX
 import Data.Vector qualified as V
 import Data.Word
-<<<<<<< HEAD
 -- imports for traceNoLFIO
-import Debug.Trace
-=======
->>>>>>> 0b3c4d2f
 import Foreign.C.String
 import Numeric
 import System.IO.Unsafe
